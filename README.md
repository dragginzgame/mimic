--- conflicted
+++ resolved
@@ -18,16 +18,14 @@
 
 ## 👋 Introduction
 
-<<<<<<< HEAD
 Hi, I'm @borovan and I LARP as a Rust developer. This is my ORM framework, originally designed for the web3 game [Dragginz](https://dragginz.io/) but we have decided to open source it to get help making it better, and also provide a tool for others to develop on the [Internet Computer](https://internetcomputer.org).
-=======
+
 ### WHAT IS THIS?!?!
 
 A picture paints a thousand words.  A picture of words doesn't paint as much but I'm in a rush.
 
 ![alt text](image-1.png)
 ![alt text](image-2.png)
->>>>>>> d0bcf16d
 
 ## 🚧 Work In Progress
 
